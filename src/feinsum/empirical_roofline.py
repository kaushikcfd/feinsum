--- conflicted
+++ resolved
@@ -589,13 +589,8 @@
         for device_number, d in enumerate(platform.get_devices()):
             if "NVIDIA" in d.vendor:
                 d_pcie_id = d.pci_bus_id_nv
-<<<<<<< HEAD
-            elif  "Advanced Micro Devices" in d.vendor:
-                d_pcie_id = d.topology_amd
-=======
             elif "Advanced Micro Devices" in d.vendor:
                 d_pcie_id = d.topology_amd.bus
->>>>>>> 7131c763
             else:
                 d_pcie_id = None
 
